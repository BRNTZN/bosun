<<<<<<< HEAD
tsc -w --noImplicitAny --out tsaf.js tsaf.ts action.ts config.ts dashboard.ts directives.ts expr.ts graph.ts host.ts items.ts rickshaw.ts rule.ts silence.ts state.ts history.ts
=======
tsc -w --noImplicitAny --out tsaf.js tsaf.ts action.ts config.ts dashboard.ts directives.ts expr.ts graph.ts host.ts items.ts rule.ts silence.ts state.ts
>>>>>>> 61ce6758
<|MERGE_RESOLUTION|>--- conflicted
+++ resolved
@@ -1,5 +1 @@
-<<<<<<< HEAD
-tsc -w --noImplicitAny --out tsaf.js tsaf.ts action.ts config.ts dashboard.ts directives.ts expr.ts graph.ts host.ts items.ts rickshaw.ts rule.ts silence.ts state.ts history.ts
-=======
-tsc -w --noImplicitAny --out tsaf.js tsaf.ts action.ts config.ts dashboard.ts directives.ts expr.ts graph.ts host.ts items.ts rule.ts silence.ts state.ts
->>>>>>> 61ce6758
+tsc -w --noImplicitAny --out tsaf.js tsaf.ts action.ts config.ts dashboard.ts directives.ts expr.ts graph.ts host.ts items.ts rule.ts silence.ts state.ts history.ts