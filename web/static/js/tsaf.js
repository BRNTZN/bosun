/// <reference path="angular.d.ts" />
/// <reference path="angular-route.d.ts" />
/// <reference path="angular-sanitize.d.ts" />
/// <reference path="bootstrap.d.ts" />
/// <reference path="moment.d.ts" />
/// <reference path="rickshaw.d.ts" />
/// <reference path="d3.d.ts" />
var tsafApp = angular.module('tsafApp', [
    'ngRoute',
    'tsafControllers',
    'mgcrea.ngStrap',
    'ngSanitize'
]);

tsafApp.config([
    '$routeProvider', '$locationProvider', function ($routeProvider, $locationProvider) {
        $locationProvider.html5Mode(true);
        $routeProvider.when('/', {
            title: 'Dashboard',
            templateUrl: 'partials/dashboard.html',
            controller: 'DashboardCtrl'
        }).when('/items', {
            title: 'Items',
            templateUrl: 'partials/items.html',
            controller: 'ItemsCtrl'
        }).when('/expr', {
            title: 'Expression',
            templateUrl: 'partials/expr.html',
            controller: 'ExprCtrl'
        }).when('/graph', {
            title: 'Graph',
            templateUrl: 'partials/graph.html',
            controller: 'GraphCtrl'
        }).when('/host', {
            title: 'Host View',
            templateUrl: 'partials/host.html',
            controller: 'HostCtrl',
            reloadOnSearch: false
        }).when('/rule', {
            title: 'Rule',
            templateUrl: 'partials/rule.html',
            controller: 'RuleCtrl'
        }).when('/silence', {
            title: 'Silence',
            templateUrl: 'partials/silence.html',
            controller: 'SilenceCtrl'
        }).when('/config', {
            title: 'Configuration',
            templateUrl: 'partials/config.html',
            controller: 'ConfigCtrl'
        }).when('/action', {
            title: 'Action',
            templateUrl: 'partials/action.html',
            controller: 'ActionCtrl'
        }).otherwise({
            redirectTo: '/'
        });
    }]);

tsafApp.run([
    '$location', '$rootScope', function ($location, $rootScope) {
        $rootScope.$on('$routeChangeSuccess', function (event, current, previous) {
            $rootScope.title = current.$$route.title;
        });
    }]);

var tsafControllers = angular.module('tsafControllers', []);

tsafControllers.controller('TsafCtrl', [
    '$scope', '$route', '$http', function ($scope, $route, $http) {
        $scope.active = function (v) {
            if (!$route.current) {
                return null;
            }
            if ($route.current.loadedTemplateUrl == 'partials/' + v + '.html') {
                return { active: true };
            }
            return null;
        };
        $scope.json = function (v) {
            return JSON.stringify(v, null, '  ');
        };
        $scope.btoa = function (v) {
            return btoa(v);
        };
        $scope.encode = function (v) {
            return encodeURIComponent(v);
        };
        $scope.req_from_m = function (m) {
            var r = new Request();
            var q = new Query();
            q.metric = m;
            r.queries.push(q);
            return r;
        };
        $scope.refresh = function () {
            $http.get('/api/alerts').success(function (data) {
                angular.forEach(data.Status, function (v, k) {
                    v.Touched = moment(v.Touched).utc();
                    angular.forEach(v.History, function (v, k) {
                        v.Time = moment(v.Time).utc();
                    });
                    v.last = v.History[v.History.length - 1];
                });
                $scope.schedule = data;
                $scope.timeanddate = data.TimeAndDate;
            });
        };
    }]);

moment.defaultFormat = 'YYYY/MM/DD-HH:mm:ss';

moment.lang('en', {
    relativeTime: {
        future: "in %s",
        past: "%s-ago",
        s: "%ds",
        m: "%dm",
        mm: "%dm",
        h: "%dh",
        hh: "%dh",
        d: "%dd",
        dd: "%dd",
        M: "%dn",
        MM: "%dn",
        y: "%dy",
        yy: "%dy"
    }
});
tsafControllers.controller('ActionCtrl', [
    '$scope', '$http', '$location', '$route', function ($scope, $http, $location, $route) {
        var search = $location.search();
        $scope.type = search.type;
        if (!angular.isArray(search.key)) {
            $scope.keys = [search.key];
        } else {
            $scope.keys = search.key;
        }
        $scope.submit = function () {
            var data = {
                type: $scope.type,
                user: $scope.user,
                message: $scope.message,
                key: $scope.keys[0]
            };
            $http.post('/api/action', data).success(function (data) {
                $location.url('/');
            }).error(function (error) {
                alert(error);
            });
        };
    }]);
tsafControllers.controller('ConfigCtrl', [
    '$scope', '$http', '$location', '$route', function ($scope, $http, $location, $route) {
        var search = $location.search();
        var current = search.config_text;
        var line_re = /test:(\d+)/;
        try  {
            current = atob(current);
        } catch (e) {
            current = '';
        }
        if (!current) {
            var def = '';
            $http.get('/api/config').success(function (data) {
                def = data;
            }).finally(function () {
                $location.search('config_text', btoa(def));
            });
            return;
        }
        $scope.config_text = current;
        $scope.set = function () {
            $scope.result = null;
            $scope.line = null;
            $http.get('/api/config_test?config_text=' + encodeURIComponent($scope.config_text)).success(function (data) {
                if (data == "") {
                    $scope.result = "Valid";
                } else {
                    $scope.result = data;
                    var m = data.match(line_re);
                    if (angular.isArray(m) && (m.length > 1)) {
                        $scope.line = m[1];
                    }
                }
            }).error(function (error) {
                $scope.error = error || 'Error';
            });
        };
        $scope.set();
    }]);
tsafControllers.controller('DashboardCtrl', [
    '$scope', function ($scope) {
        $scope.refresh();
    }]);
tsafApp.directive('tsResults', function () {
    return {
        templateUrl: '/partials/results.html'
    };
});

var timeFormat = 'YYYY-MM-DD HH:mm:ss ZZ';

tsafApp.directive("tsTime", function () {
    return {
        link: function (scope, elem, attrs) {
            scope.$watch(attrs.tsTime, function (v) {
                var m = moment(v).utc();
                var el = document.createElement('a');
                el.innerText = m.format(timeFormat) + ' (' + m.fromNow() + ')';
                el.href = 'http://www.timeanddate.com/worldclock/converted.html?iso=';
                el.href += m.format('YYYYMMDDTHHmm');
                el.href += '&p1=0';
                angular.forEach(scope.timeanddate, function (v, k) {
                    el.href += '&p' + (k + 2) + '=' + v;
                });
                elem.html(el);
            });
        }
    };
});

tsafApp.directive("tsSince", function () {
    return {
        link: function (scope, elem, attrs) {
            scope.$watch(attrs.tsSince, function (v) {
                var m = moment(v).utc();
                elem.text(m.fromNow());
            });
        }
    };
});

tsafApp.directive("tooltip", function () {
    return {
        link: function (scope, elem, attrs) {
            angular.element(elem[0]).tooltip({ placement: "bottom" });
        }
    };
});

tsafApp.directive('tsLine', function () {
    return {
        link: function (scope, elem, attrs) {
            elem.linedtextarea();
            var parent = elem.parent();
            var linesDiv = parent;
            function lineHighlight(line) {
                var lineHeight = elem[0].scrollHeight / (elem[0].value.match(/\n/g).length + 1);
                var jump = (line - 1) * lineHeight;
                elem.scrollTop(jump);
                elem.scroll();
                parent.find('.lines div').eq(line - 1).addClass('lineerror');
            }
            function lineClear() {
                parent.find('.lineerror').removeClass('lineerror');
            }
            scope.$watch(attrs.tsLine, function (v) {
                lineClear();
                if (v) {
                    lineHighlight(v);
                }
            });
        }
    };
});

tsafApp.directive('tsTableSort', [
    '$timeout', function ($timeout) {
        return {
            link: function (scope, elem, attrs) {
                $timeout(function () {
                    $(elem).tablesorter({
                        sortList: scope.$eval(attrs.tsTableSort)
                    });
                });
            }
        };
    }]);

var fmtUnits = ['', 'k', 'M', 'G', 'T', 'P', 'E'];

function nfmt(s, mult, suffix, opts) {
    opts = opts || {};
    var n = parseFloat(s);
    if (opts.round)
        n = Math.round(n);
    if (!n)
        return suffix ? '0 ' + suffix : '0';
    if (isNaN(n) || !isFinite(n))
        return '-';
    var a = Math.abs(n);
    var precision = a < 1 ? 2 : 4;
    if (a >= 1) {
        var number = Math.floor(Math.log(a) / Math.log(mult));
        a /= Math.pow(mult, Math.floor(number));
        if (fmtUnits[number]) {
            suffix = fmtUnits[number] + suffix;
        }
    }
    if (n < 0)
        a = -a;
    var r = a.toFixed(precision);
    return r + suffix;
}

tsafApp.filter('nfmt', function () {
    return function (s) {
        return nfmt(s, 1000, '', {});
    };
});

tsafApp.filter('bytes', function () {
    return function (s) {
        return nfmt(s, 1024, 'B', { round: true });
    };
});

tsafApp.filter('bits', function () {
    return function (s) {
        return nfmt(s, 1024, 'b', { round: true });
    };
});

//This is modeled after the linky function, but drops support for sanitize so we don't have to
//import an unminified angular-sanitize module
tsafApp.filter('linkq', [
    '$sanitize', function ($sanitize) {
        var QUERY_REGEXP = /((q|band)\([^)]+\))/;
        return function (text, target) {
            if (!text)
                return text;
            var raw = text;
            var html = [];
            var url;
            var i;
            var match;
            while ((match = raw.match(QUERY_REGEXP))) {
                url = '/graph?q=' + btoa(match[0]);
                i = match.index;
                addText(raw.substr(0, i));
                addLink(url, match[0]);
                raw = raw.substring(i + match[0].length);
            }
            addText(raw);
            return $sanitize(html.join(''));
            function addText(text) {
                if (!text) {
                    return;
                }
                var el = document.createElement('div');
                el.innerText = el.textContent = text;
                html.push(el.innerHTML);
            }
            function addLink(url, text) {
                html.push('<a ');
                if (angular.isDefined(target)) {
                    html.push('target="');
                    html.push(target);
                    html.push('" ');
                }
                html.push('href="');
                html.push(url);
                html.push('">');
                addText(text);
                html.push('</a>');
            }
        };
    }]);
tsafControllers.controller('ExprCtrl', [
    '$scope', '$http', '$location', '$route', function ($scope, $http, $location, $route) {
        var current = $location.hash();
        try  {
            current = atob(current);
        } catch (e) {
            current = '';
        }
        if (!current) {
            $location.hash(btoa('avg(q("avg:rate:os.cpu{host=ny-devtsaf01}", "5m", "")) > 80'));
            return;
        }
        $scope.expr = current;
        $scope.running = current;
        $scope.tab = 'results';
        $http.get('/api/expr?q=' + encodeURIComponent(current)).success(function (data) {
            $scope.result = data.Results;
            $scope.queries = data.Queries;
            $scope.result_type = data.Type;
            if (data.Type == 'series') {
<<<<<<< HEAD
                $scope.svg_url = '/api/egraph?b64=' + btoa(current) + '&autods=1000&svg=.svg';
=======
                $scope.svg_url = '/api/egraph/' + btoa(current) + '.svg?now=' + Math.floor(Date.now() / 1000);
>>>>>>> 95f56e49
                $scope.graph = toRickshaw(data.Results);
            }
            $scope.running = '';
        }).error(function (error) {
            $scope.error = error;
            $scope.running = '';
        });
        $scope.set = function () {
            $location.hash(btoa($scope.expr));
            $route.reload();
        };
        function toRickshaw(res) {
            var graph = [];
            angular.forEach(res, function (d, idx) {
                var data = [];
                angular.forEach(d.Value, function (val, ts) {
                    data.push({
                        x: +ts,
                        y: val
                    });
                });
                if (data.length == 0) {
                    return;
                }
                var name = '{';
                angular.forEach(d.Group, function (tagv, tagk) {
                    if (name.length > 1) {
                        name += ',';
                    }
                    name += tagk + '=' + tagv;
                });
                name += '}';
                var series = {
                    data: data,
                    name: name
                };
                graph[idx] = series;
            });
            return graph;
        }
    }]);
var TagSet = (function () {
    function TagSet() {
    }
    return TagSet;
})();

var TagV = (function () {
    function TagV() {
    }
    return TagV;
})();

var RateOptions = (function () {
    function RateOptions() {
    }
    return RateOptions;
})();

var Query = (function () {
    function Query(q) {
        this.aggregator = q && q.aggregator || 'sum';
        this.metric = q && q.metric || '';
        this.rate = q && q.rate || false;
        this.derivative = q && q.derivative || 'counter';
        this.rateOptions = q && q.rateOptions || new RateOptions;
        this.ds = q && q.ds || '';
        this.dstime = q && q.dstime || '';
        this.tags = q && q.tags || new TagSet;
        this.setDs();
        this.setDerivative();
    }
    Query.prototype.setDs = function () {
        if (this.dstime && this.ds) {
            this.downsample = this.dstime + '-' + this.ds;
        } else {
            this.downsample = '';
        }
    };
    Query.prototype.setDerivative = function () {
        var max = this.rateOptions.counterMax;
        this.rateOptions = new RateOptions();
        switch (this.derivative) {
            case "rate":
                this.rate = true;
                break;
            case "counter":
                this.rate = true;
                this.rateOptions.counter = true;
                this.rateOptions.counterMax = max;
                this.rateOptions.resetValue = 1;
                break;
            case "gauge":
                this.rate = false;
                break;
        }
    };
    return Query;
})();

var Request = (function () {
    function Request() {
        this.start = '1h-ago';
        this.queries = [];
    }
    Request.prototype.prune = function () {
        var _this = this;
        for (var i = 0; i < this.queries.length; i++) {
            angular.forEach(this.queries[i], function (v, k) {
                var qi = _this.queries[i];
                switch (typeof v) {
                    case "string":
                        if (!v) {
                            delete qi[k];
                        }
                        break;
                    case "boolean":
                        if (!v) {
                            delete qi[k];
                        }
                        break;
                    case "object":
                        if (Object.keys(v).length == 0) {
                            delete qi[k];
                        }
                        break;
                }
            });
        }
    };
    return Request;
})();

var graphRefresh;

tsafControllers.controller('GraphCtrl', [
    '$scope', '$http', '$location', '$route', '$timeout', function ($scope, $http, $location, $route, $timeout) {
        $scope.aggregators = ["sum", "min", "max", "avg", "dev", "zimsum", "mimmin", "minmax"];
        $scope.dsaggregators = ["", "sum", "min", "max", "avg", "dev", "zimsum", "mimmin", "minmax"];
        $scope.rate_options = ["gauge", "counter", "rate"];
        var search = $location.search();
        var j = search.json;
        if (search.b64) {
            j = atob(search.b64);
        }
        var request = j ? JSON.parse(j) : new Request;
        $scope.index = parseInt($location.hash()) || 0;
        $scope.tagvs = [];
        $scope.sorted_tagks = [];
        $scope.query_p = [];
        angular.forEach(request.queries, function (q, i) {
            $scope.query_p[i] = new Query(q);
        });
        $scope.start = request.start;
        $scope.end = request.end;
        $scope.autods = search.autods != 'false';
        $scope.refresh = search.refresh == 'true';
        var duration_map = {
            "s": "s",
            "m": "m",
            "h": "h",
            "d": "d",
            "w": "w",
            "n": "M",
            "y": "y"
        };
        var isRel = /^(\d+)(\w)-ago$/;
        function RelToAbs(m) {
            return moment().utc().subtract(parseFloat(m[1]), duration_map[m[2]]).format();
        }
        function AbsToRel(s) {
            //Not strict parsing of the time format. For example, just "2014" will be valid
            var t = moment.utc(s, moment.defaultFormat).fromNow();
            return t;
        }
        function SwapTime(s) {
            if (!s) {
                return moment().utc().format();
            }
            var m = isRel.exec(s);
            if (m) {
                return RelToAbs(m);
            }
            return AbsToRel(s);
        }
        $scope.SwitchTimes = function () {
            $scope.start = SwapTime($scope.start);
            $scope.end = SwapTime($scope.end);
        };
        $scope.AddTab = function () {
            $scope.index = $scope.query_p.length;
            $scope.query_p.push(new Query);
        };
        $scope.setIndex = function (i) {
            $scope.index = i;
        };
        $scope.GetTagKByMetric = function (index) {
            $scope.tagvs[index] = new TagV;
            if ($scope.query_p[index].metric) {
                $http.get('/api/tagk/' + $scope.query_p[index].metric).success(function (data) {
                    if (!angular.isArray(data)) {
                        return;
                    }
                    var tags = {};
                    for (var i = 0; i < data.length; i++) {
                        if ($scope.query_p[index].tags) {
                            tags[data[i]] = $scope.query_p[index].tags[data[i]] || '';
                        } else {
                            tags[data[i]] = '';
                        }
                        GetTagVs(data[i], index);
                    }
                    $scope.query_p[index].tags = tags;

                    // Make sure host is always the first tag.
                    $scope.sorted_tagks[index] = Object.keys(tags);
                    $scope.sorted_tagks[index].sort(function (a, b) {
                        if (a == 'host') {
                            return 1;
                        } else if (b == 'host') {
                            return -1;
                        }
                        return a.localeCompare(b);
                    }).reverse();
                }).error(function (error) {
                    $scope.error = 'Unable to fetch metrics: ' + error;
                });
            }
        };
        if ($scope.query_p.length == 0) {
            $scope.AddTab();
        }
        $http.get('/api/metric').success(function (data) {
            $scope.metrics = data;
        }).error(function (error) {
            $scope.error = 'Unable to fetch metrics: ' + error;
        });

        function GetTagVs(k, index) {
            $http.get('/api/tagv/' + k + '/' + $scope.query_p[index].metric).success(function (data) {
                data.sort();
                $scope.tagvs[index][k] = data;
            }).error(function (error) {
                $scope.error = 'Unable to fetch metrics: ' + error;
            });
        }
        function getRequest() {
            request = new Request;
            request.start = $scope.start;
            request.end = $scope.end;
            angular.forEach($scope.query_p, function (p) {
                if (!p.metric) {
                    return;
                }
                var q = new Query(p);
                var tags = q.tags;
                q.tags = new TagSet;
                angular.forEach(tags, function (v, k) {
                    if (v && k) {
                        q.tags[k] = v;
                    }
                });
                request.queries.push(q);
            });
            return request;
        }
        $scope.Query = function () {
            var r = getRequest();
            r.prune();
            $location.search('b64', btoa(JSON.stringify(r)));
            $location.search('autods', $scope.autods ? undefined : 'false');
            $location.search('refresh', $scope.refresh ? 'true' : undefined);
            $route.reload();
        };
        request = getRequest();
        if (!request.queries.length) {
            return;
        }
        var autods = $scope.autods ? autods = '&autods=' + $('.chart').width() : '';
        function get() {
            $timeout.cancel(graphRefresh);
            $scope.running = 'Running';
            $http.get('/api/graph?' + 'b64=' + btoa(JSON.stringify(request)) + autods).success(function (data) {
                $scope.result = data.Series;
                if (!$scope.result) {
                    $scope.warning = 'No Results';
                } else {
                    $scope.warning = '';
                }
                $scope.queries = data.Queries;
                $scope.running = '';
                $scope.error = '';
                var u = $location.absUrl();
                u = u.substr(0, u.indexOf('?')) + '?';
                u += 'b64=' + search.b64 + autods;
                $scope.url = u;
            }).error(function (error) {
                $scope.error = error;
                $scope.running = '';
            }).finally(function () {
                if ($scope.refresh) {
                    graphRefresh = $timeout(get, 5000);
                }
                ;
            });
        }
        ;
        get();
    }]);
tsafControllers.controller('HostCtrl', [
    '$scope', '$http', '$location', '$route', function ($scope, $http, $location, $route) {
        var search = $location.search();
        $scope.host = search.host;
        $scope.time = search.time;
        $scope.tab = search.tab || "stats";
        $scope.idata = [];
        $scope.fsdata = [];
        $scope.fs_current = [];
        $scope.metrics = [];
        $scope.mlink = function (m) {
            var r = new Request();
            var q = new Query();
            q.metric = m;
            q.tags = { 'host': $scope.host };
            r.queries.push(q);
            return r;
        };
        $scope.setTab = function (t) {
            $location.search('tab', t);
            $scope.tab = t;
        };
        $http.get('/api/metric/host/' + $scope.host).success(function (data) {
            $scope.metrics = data || [];
        });
        var cpu_r = new Request();
        cpu_r.start = $scope.time;
        cpu_r.queries = [
            new Query({
                metric: 'os.cpu',
                derivative: 'counter',
                tags: { host: $scope.host }
            })
        ];
        var width = 500;
        $http.get('/api/graph?' + 'json=' + encodeURIComponent(JSON.stringify(cpu_r)) + '&autods=' + width).success(function (data) {
            data.Series[0].name = 'Percent Used';
            $scope.cpu = data.Series;
        });
        $http.get('/api/tagv/iface/os.net.bytes?host=' + $scope.host).success(function (data) {
            $scope.interfaces = data;
            angular.forEach($scope.interfaces, function (i) {
                var net_bytes_r = new Request();
                net_bytes_r.start = $scope.time;
                net_bytes_r.queries = [
                    new Query({
                        metric: "os.net.bytes",
                        rate: true,
                        tags: { host: $scope.host, iface: i, direction: "*" }
                    })
                ];
                $http.get('/api/graph?' + 'json=' + encodeURIComponent(JSON.stringify(net_bytes_r)) + '&autods=' + width).success(function (data) {
                    angular.forEach(data.Series, function (d) {
                        d.data = d.data.map(function (dp) {
                            return { x: dp.x, y: dp.y * 8 };
                        });
                        if (d.name.indexOf("direction=out") != -1) {
                            d.data = d.data.map(function (dp) {
                                return { x: dp.x, y: dp.y * -1 };
                            });
                            d.name = "out";
                        } else {
                            d.name = "in";
                        }
                    });
                    $scope.idata[$scope.interfaces.indexOf(i)] = { name: i, data: data.Series };
                });
            });
        });
        $http.get('/api/tagv/disk/os.disk.fs.space_total?host=' + $scope.host).success(function (data) {
            $scope.fs = data;
            angular.forEach($scope.fs, function (i) {
                if (i == '/dev/shm') {
                    return;
                }
                var fs_r = new Request();
                fs_r.start = $scope.time;
                fs_r.queries.push(new Query({
                    metric: "os.disk.fs.space_total",
                    tags: { host: $scope.host, disk: i }
                }));
                fs_r.queries.push(new Query({
                    metric: "os.disk.fs.space_used",
                    tags: { host: $scope.host, disk: i }
                }));
                $http.get('/api/graph?' + 'json=' + encodeURIComponent(JSON.stringify(fs_r)) + '&autods=' + width).success(function (data) {
                    data.Series[1].name = "Used";
                    $scope.fsdata[$scope.fs.indexOf(i)] = { name: i, data: [data.Series[1]] };
                    var total = Math.max.apply(null, data.Series[0].data.map(function (d) {
                        return d.y;
                    }));
                    var c_val = data.Series[1].data.slice(-1)[0].y;
                    var percent_used = c_val / total * 100;
                    $scope.fs_current[$scope.fs.indexOf(i)] = {
                        total: total,
                        c_val: c_val,
                        percent_used: percent_used
                    };
                });
            });
        });
        var mem_r = new Request();
        mem_r.start = $scope.time;
        mem_r.queries.push(new Query({
            metric: "os.mem.total",
            tags: { host: $scope.host }
        }));
        mem_r.queries.push(new Query({
            metric: "os.mem.used",
            tags: { host: $scope.host }
        }));
        $http.get('/api/graph?' + 'json=' + encodeURIComponent(JSON.stringify(mem_r)) + '&autods=' + width).success(function (data) {
            data.Series[1].name = "Used";
            $scope.mem_total = Math.max.apply(null, data.Series[0].data.map(function (d) {
                return d.y;
            }));
            $scope.mem = [data.Series[1]];
        });
    }]);
tsafControllers.controller('ItemsCtrl', [
    '$scope', '$http', function ($scope, $http) {
        $http.get('/api/metric').success(function (data) {
            $scope.metrics = data;
        }).error(function (error) {
            $scope.status = 'Unable to fetch metrics: ' + error;
        });
        $http.get('/api/tagv/host').success(function (data) {
            $scope.hosts = data;
        }).error(function (error) {
            $scope.status = 'Unable to fetch hosts: ' + error;
        });
    }]);
tsafApp.directive('tsRickshaw', [
    '$filter', '$timeout', function ($filter, $timeout) {
        return {
            link: function (scope, elem, attrs) {
                scope.$watch(attrs.tsRickshaw, function (v) {
                    $timeout(function () {
                        if (!angular.isArray(v) || v.length == 0) {
                            return;
                        }
                        elem[0].innerHTML = '<div class="row"><div class="col-lg-12"><div class="y_axis"></div><div class="rgraph"></div></div></div><div class="row"><div class="col-lg-12"><div class="rlegend"></div></div></div>';
                        var palette = new Rickshaw.Color.Palette();
                        angular.forEach(v, function (i) {
                            if (!i.color) {
                                i.color = palette.color();
                            }
                        });
                        var rgraph = angular.element('.rgraph', elem);
                        var graph_options = {
                            element: rgraph[0],
                            height: rgraph.height(),
                            min: 'auto',
                            series: v,
                            renderer: 'line',
                            interpolation: 'linear'
                        };
                        if (attrs.max) {
                            graph_options.max = attrs.max;
                        }
                        if (attrs.renderer) {
                            graph_options.renderer = attrs.renderer;
                        }
                        var graph = new Rickshaw.Graph(graph_options);
                        var x_axis = new Rickshaw.Graph.Axis.Time({
                            graph: graph,
                            timeFixture: new Rickshaw.Fixtures.Time()
                        });
                        var y_axis = new Rickshaw.Graph.Axis.Y({
                            graph: graph,
                            orientation: 'left',
                            tickFormat: function (y) {
                                var o = d3.formatPrefix(y);

                                // The precision arg to d3.formatPrefix seems broken, so using round
                                // http://stackoverflow.com/questions/10310613/variable-precision-in-d3-format
                                return d3.round(o.scale(y), 2) + o.symbol;
                            },
                            element: angular.element('.y_axis', elem)[0]
                        });
                        if (attrs.bytes == "true") {
                            y_axis.tickFormat = function (y) {
                                return $filter('bytes')(y);
                            };
                        }
                        graph.render();
                        var fmter = 'nfmt';
                        if (attrs.bytes == 'true') {
                            fmter = 'bytes';
                        } else if (attrs.bits == 'true') {
                            fmter = 'bits';
                        }
                        var fmt = $filter(fmter);
                        var legend = angular.element('.rlegend', elem)[0];
                        var Hover = Rickshaw.Class.create(Rickshaw.Graph.HoverDetail, {
                            render: function (args) {
                                legend.innerHTML = args.formattedXValue;
                                args.detail.sort(function (a, b) {
                                    return a.order - b.order;
                                }).forEach(function (d) {
                                    var line = document.createElement('div');
                                    line.className = 'rline';
                                    var swatch = document.createElement('div');
                                    swatch.className = 'rswatch';
                                    swatch.style.backgroundColor = d.series.color;
                                    var label = document.createElement('div');
                                    label.className = 'rlabel';
                                    label.innerHTML = d.name + ": " + fmt(d.formattedYValue);
                                    line.appendChild(swatch);
                                    line.appendChild(label);
                                    legend.appendChild(line);
                                    var dot = document.createElement('div');
                                    dot.className = 'dot';
                                    dot.style.top = graph.y(d.value.y0 + d.value.y) + 'px';
                                    dot.style.borderColor = d.series.color;
                                    this.element.appendChild(dot);
                                    dot.className = 'dot active';
                                    this.show();
                                }, this);
                            }
                        });
                        var hover = new Hover({ graph: graph });

                        //Simulate a movemove so the hover appears on load
                        var e = document.createEvent('MouseEvents');
                        e.initEvent('mousemove', true, false);
                        rgraph[0].children[0].dispatchEvent(e);
                    });
                });
            }
        };
    }]);
tsafControllers.controller('RuleCtrl', [
    '$scope', '$http', '$location', '$route', function ($scope, $http, $location, $route) {
        var search = $location.search();
        var current_alert = search.alert;
        var current_template = search.template;
        var status_map = {
            "normal": 0,
            "warning": 1,
            "critical": 2
        };
        $scope.date = search.date || '';
        $scope.time = search.time || '';
        $scope.tab = search.tab || 'results';
        $http.get('/api/config/json').success(function (data) {
            $scope.alerts = data.Alerts;
            $scope.templates = data.Templates;
        });
        try  {
            current_alert = atob(current_alert);
        } catch (e) {
            current_alert = '';
        }
        if (!current_alert) {
            var alert_def = 'alert test {\n' + '    template = test\n' + '    $t = "5m"\n' + '    $q = avg(q("avg:rate{counter,,1}:os.cpu{host=*}", $t, ""))\n' + '    crit = $q > 10\n' + '}';
            $location.search('alert', btoa(alert_def));
            return;
        }
        $scope.alert = current_alert;
        try  {
            current_template = atob(current_template);
        } catch (e) {
            current_template = '';
        }
        if (!current_template) {
            var template_def = 'template test {\n' + '    body = `<h1>Name: {{.Alert.Name}}</h1>`\n' + '    subject = `{{.Last.Status}}: {{.Alert.Name}}: {{.E .Alert.Vars.q}} on {{.Group.host}}`\n' + '}';
            $location.search('template', btoa(template_def));
            return;
        }
        $scope.template = current_template;
        $scope.shiftEnter = function ($event) {
            if ($event.keyCode == 13 && $event.shiftKey) {
                $scope.set();
            }
        };
        $scope.set = function () {
            $scope.running = "Running";
            $scope.warning = [];
            $location.search('alert', btoa($scope.alert));
            $location.search('template', btoa($scope.template));
            $location.search('date', $scope.date || null);
            $location.search('time', $scope.time || null);
            $location.search('tab', $scope.tab || 'results');
            $http.get('/api/rule?' + 'alert=' + encodeURIComponent($scope.alert) + '&template=' + encodeURIComponent($scope.template) + '&date=' + encodeURIComponent($scope.date) + '&time=' + encodeURIComponent($scope.time)).success(function (data) {
                $scope.subject = data.Subject;
                $scope.body = data.Body;
                $scope.result = data.Result;
                angular.forEach($scope.result, function (v) {
                    v.status_number = status_map[v.Status];
                });
                angular.forEach(data.Warning, function (v) {
                    $scope.warning.push(v);
                });
                $scope.running = '';
                $scope.error = '';
            }).error(function (error) {
                $scope.error = error;
                $scope.running = '';
            });
        };
        $scope.set();
    }]);
tsafControllers.controller('SilenceCtrl', [
    '$scope', '$http', '$location', '$route', function ($scope, $http, $location, $route) {
        var search = $location.search();
        $scope.start = search.start;
        $scope.end = search.end;
        $scope.duration = search.duration;
        $scope.alert = search.alert;
        $scope.hosts = search.hosts;
        $scope.tags = search.tags;
        $scope.edit = search.edit;
        function get() {
            $http.get('/api/silence/get').success(function (data) {
                $scope.silences = data;
            }).error(function (error) {
                $scope.error = error;
            });
        }
        get();
        function getData() {
            var tags = ($scope.tags || '').split(',');
            if ($scope.hosts) {
                tags.push('host=' + $scope.hosts.split(/[ ,|]+/).join('|'));
            }
            tags = tags.filter(function (v) {
                return v != "";
            });
            var data = {
                start: $scope.start,
                end: $scope.end,
                duration: $scope.duration,
                alert: $scope.alert,
                tags: tags.join(','),
                edit: $scope.edit
            };
            return data;
        }
        var any = search.start || search.end || search.duration || search.alert || search.hosts || search.tags;
        var state = getData();
        $scope.change = function () {
            $scope.disableConfirm = true;
        };
        if (any) {
            $scope.error = null;
            $http.post('/api/silence/set', state).success(function (data) {
                if (data.length == 0) {
                    data = [{ Name: '(none)' }];
                }
                $scope.testSilences = data;
            }).error(function (error) {
                $scope.error = error;
            });
        }
        $scope.test = function () {
            $location.search('start', $scope.start || null);
            $location.search('end', $scope.end || null);
            $location.search('duration', $scope.duration || null);
            $location.search('alert', $scope.alert || null);
            $location.search('hosts', $scope.hosts || null);
            $location.search('tags', $scope.tags || null);
            $route.reload();
        };
        $scope.confirm = function () {
            $scope.error = null;
            $scope.testSilences = null;
            state.confirm = "true";
            $http.post('/api/silence/set', state).error(function (error) {
                $scope.error = error;
            }).finally(function () {
                $scope.testSilences = null;
                get();
            });
        };
        $scope.clear = function (id) {
            if (!window.confirm('Clear this silence?')) {
                return;
            }
            $scope.error = null;
            $http.post('/api/silence/clear', { id: id }).error(function (error) {
                $scope.error = error;
            }).finally(function () {
                get();
            });
        };
        $scope.time = function (v) {
            var m = moment(v).utc();
            return m.format(timeFormat);
        };
    }]);
tsafApp.directive('tsAckGroup', function () {
    return {
        scope: {
            ack: '=',
            groups: '=tsAckGroup',
            schedule: '=schedule'
        },
        templateUrl: '/partials/ackgroup.html',
        link: function (scope, elem, attrs) {
            scope.panelClass = function (status) {
                switch (status) {
                    case "critical":
                        return "panel-danger";
                    case "unknown":
                        return "panel-info";
                    case "warning":
                        return "panel-warning";
                    default:
                        return "panel-default";
                }
            };
            scope.shown = {};
            scope.collapse = function (i) {
                scope.shown[i] = !scope.shown[i];
            };
        }
    };
});

tsafApp.directive('tsState', function () {
    return {
        templateUrl: '/partials/alertstate.html',
        link: function (scope, elem, attrs) {
            scope.action = function (type) {
                var key = encodeURIComponent(scope.name);
                return '/action?type=' + type + '&key=' + key;
            };
            scope.zws = function (v) {
                return v.replace(/([,{}()])/g, '$1\u200b');
            };
        }
    };
});

tsafApp.directive('tsAck', function () {
    return {
        restrict: 'E',
        templateUrl: '/partials/ack.html'
    };
});

tsafApp.directive('tsClose', function () {
    return {
        restrict: 'E',
        templateUrl: '/partials/close.html'
    };
});

tsafApp.directive('tsForget', function () {
    return {
        restrict: 'E',
        templateUrl: '/partials/forget.html'
    };
});<|MERGE_RESOLUTION|>--- conflicted
+++ resolved
@@ -387,11 +387,7 @@
             $scope.queries = data.Queries;
             $scope.result_type = data.Type;
             if (data.Type == 'series') {
-<<<<<<< HEAD
-                $scope.svg_url = '/api/egraph?b64=' + btoa(current) + '&autods=1000&svg=.svg';
-=======
                 $scope.svg_url = '/api/egraph/' + btoa(current) + '.svg?now=' + Math.floor(Date.now() / 1000);
->>>>>>> 95f56e49
                 $scope.graph = toRickshaw(data.Results);
             }
             $scope.running = '';
