/// <reference path="angular.d.ts" />
/// <reference path="angular-route.d.ts" />
/// <reference path="google.visualization.d.ts" />
var tsafApp = angular.module('tsafApp', [
    'ngRoute',
    'tsafControllers',
    'mgcrea.ngStrap'
]);

tsafApp.config([
    '$routeProvider', '$locationProvider', function ($routeProvider, $locationProvider) {
        $locationProvider.html5Mode(true);
        $routeProvider.when('/', {
            templateUrl: 'partials/dashboard.html',
            controller: 'DashboardCtrl'
        }).when('/items', {
            templateUrl: 'partials/items.html',
            controller: 'ItemsCtrl'
        }).when('/expr', {
            templateUrl: 'partials/expr.html',
            controller: 'ExprCtrl'
        }).when('/graph', {
            templateUrl: 'partials/graph.html',
            controller: 'GraphCtrl'
        }).otherwise({
            redirectTo: '/'
        });
    }]);

var tsafControllers = angular.module('tsafControllers', []);

tsafControllers.controller('DashboardCtrl', [
    '$scope', '$http', function ($scope, $http) {
        $http.get('/api/alerts').success(function (data) {
            $scope.schedule = data;
        });
        $scope.last = function (history) {
            return history[history.length - 1];
        };
    }]);

tsafControllers.controller('ItemsCtrl', [
    '$scope', '$http', function ($scope, $http) {
        $http.get('/api/metric').success(function (data) {
            $scope.metrics = data;
        }).error(function (error) {
            $scope.status = 'Unable to fetch metrics: ' + error;
        });
        $http.get('/api/tagv/host').success(function (data) {
            $scope.hosts = data;
        }).error(function (error) {
            $scope.status = 'Unable to fetch hosts: ' + error;
        });
    }]);

tsafControllers.controller('ExprCtrl', [
    '$scope', '$http', '$location', function ($scope, $http, $location) {
        var current = $location.hash();
        if (!current) {
            $location.hash('q("avg:os.cpu{host=*}", "5m") * -1');
            return;
        }
        $scope.expr = current;
        $scope.running = current;
        $http.get('/api/expr?q=' + encodeURIComponent(current)).success(function (data) {
            $scope.result = data;
            $scope.running = '';
        }).error(function (error) {
            $scope.error = error;
            $scope.running = '';
        });
        $scope.json = function (v) {
            return JSON.stringify(v, null, '  ');
        };
<<<<<<< HEAD
        $scope.set = function () {
            $location.hash($scope.expr);
        };
    }]);
=======
    }]);

tsafControllers.controller('GraphCtrl', [
    '$scope', '$http', function ($scope, $http) {
        //Might be better to get these from OpenTSDB's Aggregator API
        $scope.aggregators = ["sum", "min", "max", "avg", "dev", "zimsum", "mimmin", "minmax"];
        $scope.dsaggregators = ["", "sum", "min", "max", "avg", "dev", "zimsum", "mimmin", "minmax"];
        $scope.ds = "";
        $scope.aggregator = "sum";
        $scope.rate = "false";
        $scope.start = "1h-ago";
        $http.get('/api/metric').success(function (data) {
            $scope.metrics = data;
        }).error(function (error) {
            $scope.error = 'Unable to fetch metrics: ' + error;
        });
        $scope.GetTagKByMetric = function () {
            $scope.tagset = {};
            $scope.tagvs = {};
            $http.get('/api/tagk/' + $scope.metric).success(function (data) {
                if (data instanceof Array) {
                    for (var i = 0; i < data.length; i++) {
                        $scope.tagset[data[i]] = "";
                        GetTagVs(data[i]);
                    }
                }
            }).error(function (error) {
                $scope.error = 'Unable to fetch metrics: ' + error;
            });
        };
        function TagsAsQS(ts) {
            var qts = new Array();
            for (var key in $scope.tagset) {
                if ($scope.tagset.hasOwnProperty(key)) {
                    if ($scope.tagset[key] != "") {
                        qts.push(key);
                        qts.push($scope.tagset[key]);
                    }
                }
            }
            return qts.join();
        }
        function MakeParam(k, v) {
            if (v) {
                return encodeURIComponent(k) + "=" + encodeURIComponent(v) + "&";
            }
            return "";
        }
        function GetTagVs(k) {
            $http.get('/api/tagv/' + k + '/' + $scope.metric).success(function (data) {
                $scope.tagvs[k] = data;
            }).error(function (error) {
                $scope.error = 'Unable to fetch metrics: ' + error;
            });
        }
        $scope.MakeQuery = function () {
            var qs = "";
            qs += MakeParam("start", $scope.start);
            qs += MakeParam("end", $scope.end);
            qs += MakeParam("aggregator", $scope.aggregator);
            qs += MakeParam("metric", $scope.metric);
            qs += MakeParam("rate", $scope.rate);
            qs += MakeParam("tags", TagsAsQS($scope.tagset));
            if ($scope.ds && $scope.dstime) {
                qs += MakeParam("downsample", $scope.dstime + '-' + $scope.ds);
            }
            $scope.query = qs;
            $scope.running = $scope.query;
            $http.get('/api/query?' + $scope.query).success(function (data) {
                $scope.result = data.table;
                $scope.running = '';
            }).error(function (error) {
                $scope.error = error;
                $scope.running = '';
            });
        };
    }]);

tsafApp.directive("googleChart", function () {
    return {
        restrict: "A",
        link: function (scope, elem, attrs) {
            var chart = new google.visualization.LineChart(elem[0]);
            scope.$watch(attrs.ngModel, function (v, old_v) {
                if (v != old_v) {
                    var dt = new google.visualization.DataTable(v);
                    chart.draw(dt, null);
                }
            });
        }
    };
});
>>>>>>> 2665066b
<|MERGE_RESOLUTION|>--- conflicted
+++ resolved
@@ -72,12 +72,9 @@
         $scope.json = function (v) {
             return JSON.stringify(v, null, '  ');
         };
-<<<<<<< HEAD
         $scope.set = function () {
             $location.hash($scope.expr);
         };
-    }]);
-=======
     }]);
 
 tsafControllers.controller('GraphCtrl', [
@@ -169,5 +166,4 @@
             });
         }
     };
-});
->>>>>>> 2665066b
+});